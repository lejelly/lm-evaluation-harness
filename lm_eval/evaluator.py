--- conflicted
+++ resolved
@@ -80,33 +80,14 @@
     if isinstance(model, str):
         if model_args is None:
             model_args = ""
-<<<<<<< HEAD
         lm = lm_eval.api.registry.get_model(model).create_from_arg_string(
-            model_args, {"batch_size": batch_size, "device": device}
-=======
-        lm = lm_eval.models.get_model(model).create_from_arg_string(
             model_args, {"batch_size": batch_size, "max_batch_size": max_batch_size, "device": device}
->>>>>>> 9d06c953
         )
     else:
         assert isinstance(model, lm_eval.api.model.LM)
         lm = model
 
-<<<<<<< HEAD
     task_dict = lm_eval.tasks.get_task_dict(tasks, num_fewshot=num_fewshot)
-=======
-    if not no_cache:
-        lm = lm_eval.base.CachingLM(
-            lm,
-            "lm_cache/"
-            + (model if isinstance(model, str) else model.model.config._name_or_path)
-            + "_"
-            + model_args.replace("=", "-").replace(",", "_").replace("/", "-")
-            + ".db",
-        )
-
-    task_dict = lm_eval.tasks.get_task_dict(tasks)
->>>>>>> 9d06c953
 
     if check_integrity:
         run_task_tests(task_list=tasks)
@@ -121,14 +102,14 @@
         output_base_path=output_base_path,
     )
 
-<<<<<<< HEAD
     if lm.rank == 0:
         # add info about the model and few shot config
         results["config"] = {
-            "model": model,
+            "model": model if isinstance(model, str) else model.model.config._name_or_path,
             "model_args": model_args,
             "num_fewshot": num_fewshot,
             "batch_size": batch_size,
+            "batch_sizes": list(lm.batch_sizes.values()) if hasattr(lm, "batch_sizes") else [],
             "device": device,
             "no_cache": no_cache,
             "limit": limit,
@@ -138,23 +119,6 @@
         return results
     else:
         return None
-=======
-    # add info about the model and few shot config
-    results["config"] = {
-        "model": (model if isinstance(model, str) else model.model.config._name_or_path),
-        "model_args": model_args,
-        "num_fewshot": num_fewshot,
-        "batch_size": batch_size,
-        "batch_sizes": list(lm.batch_sizes.values()) if hasattr(lm, "batch_sizes") else [],
-        "device": device,
-        "no_cache": no_cache,
-        "limit": limit,
-        "bootstrap_iters": bootstrap_iters,
-        "description_dict": description_dict,
-    }
-
-    return results
->>>>>>> 9d06c953
 
 
 decontaminate_suffix = "_decontaminate"
@@ -182,15 +146,10 @@
         Limit the number of examples per task (only use this for testing)
     :param bootstrap_iters:
         Number of iterations for bootstrap statistics
-<<<<<<< HEAD
-=======
-    :param description_dict: dict[str, str]
-        Dictionary of custom task descriptions of the form: `task_name: description`
     :param write_out: bool
         If True, write all prompts, logits and metrics to json for offline analysis
     :param output_base_path: str, optional
         Directory to which detailed eval info will be written. Defaults to present working dir
->>>>>>> 9d06c953
     :return
         Dictionary of results
     """
@@ -203,15 +162,7 @@
 
     requests = collections.defaultdict(list)
 
-<<<<<<< HEAD
     # docs = {}
-=======
-    # TODO: we need unit tests & sanity checks or something to ensure that the return of `validation_docs` is stable
-    docs = {}
-    write_out_info = {}
-
-    docs_for_decontamination = collections.defaultdict(list)
->>>>>>> 9d06c953
 
     # get lists of each type of request
     for task_name, task in task_dict.items():
@@ -219,7 +170,6 @@
         configs[task_name] = dict(task.dump_config()) # TODO: don't access a private attribute here ; for non-YAML tasks handle this case
 
         # deterministically shuffle docs and chop off the first `limit` because sometimes docs are in some kind of order
-<<<<<<< HEAD
         # task_docs = list(task_doc_func())
         # rnd = random.Random()
         # rnd.seed(42)
@@ -240,71 +190,6 @@
             gathered_item = (
                 lm.accelerator.gather(instances_rnk).cpu().detach().numpy().tolist()
             )
-=======
-        task_docs = list(task_doc_func())
-        rnd = random.Random()
-        rnd.seed(42)
-        rnd.shuffle(task_docs)
-        print(f"Task: {task_name}; number of docs: {len(task_docs)}")
-
-        if write_out:
-            prompt_details = []
-
-        description = (
-            description_dict[task_name]
-            if description_dict and task_name in description_dict
-            else ""
-        )
-        if limit is not None:
-            limit = int(len(task_docs) * limit) if limit < 1.0 else int(limit)
-
-        for doc_id, doc in enumerate(itertools.islice(task_docs, 0, limit)):
-            if decontaminate and task.should_decontaminate():
-                docs_for_decontamination[(task_name, task_set)].append(
-                    task.doc_to_decontamination_query(doc)
-                )
-
-            docs[(task_name, doc_id)] = doc
-            ctx = task.fewshot_context(
-                doc=doc, num_fewshot=num_fewshot, rnd=rnd, description=description
-            )
-            reqs = task.construct_requests(doc, ctx)
-
-            if write_out:
-                prompt_details.append({"doc_id": doc_id})
-
-            # print the prompt for the first few documents
-            if doc_id < 1:
-                print(
-                    f"Task: {task_name}; document {doc_id}; context prompt (starting on next line):\n{ctx}\n(end of prompt on previous line)"
-                )
-                print("Requests:", reqs)
-
-            if not isinstance(reqs, (list, tuple)):
-                reqs = [reqs]
-            for i, req in enumerate(reqs):
-                requests[req.request_type].append(req)
-                # i: index in requests for a single task instance
-                # doc_id: unique id that we can get back to a doc using `docs`
-                requests_origin[req.request_type].append((i, task_name, doc, doc_id))
-
-                if write_out:
-                    prompt_details[-1][f"prompt_{i}"] = "".join(
-                        (map(lambda x: "".join(x), req.args))
-                    )
-
-        if write_out:
-            write_out_info[task_name] = prompt_details
-
-    # Compare all tasks/sets at once to ensure a single training set scan
-    if decontaminate:
-        from lm_eval.decontamination.decontaminate import get_train_overlap
-
-        print("Finding train/test overlap, please wait...")
-        overlaps = get_train_overlap(
-            docs_for_decontamination, decontamination_ngrams_path, limit
-        )
->>>>>>> 9d06c953
 
             # compute number of pseudobatches to pad with (FSDP/DDP require even batches among ranks)
             numpad = max(gathered_item) - gathered_item[lm.rank]
@@ -325,7 +210,6 @@
         # run requests through model
         resps = getattr(lm, reqtype)(cloned_reqs)
 
-<<<<<<< HEAD
         # put responses from model into a list of length K for each request.
         for x, req in zip(resps, cloned_reqs):
             req.resps.append(x)
@@ -337,88 +221,6 @@
     # TODO: del model here, maybe (idea: allow user to specify device of e.g. reward model separately)
     for task_name, task in task_dict.items():
         task.apply_filters()
-=======
-            if write_out:
-                write_out_info[task_name][doc_id][f"logit_{i}"] = resp
-                task = task_dict[task_name]
-                if isinstance(task, lm_eval.base.MultipleChoiceTask):
-                    write_out_info[task_name][doc_id]["truth"] = doc["gold"]
-                elif isinstance(task, lm_eval.tasks.winogrande.Winogrande):
-                    write_out_info[task_name][doc_id]["truth"] = task.answer_to_num[
-                        doc["answer"]
-                    ]
-                else:
-                    write_out_info[task_name][doc_id]["truth"] = task.doc_to_target(doc)
-
-    vals = collections.defaultdict(list)
-
-    # unpack results and sort back in order and return control to Task
-    for (task_name, doc_id), requests in process_res_queue.items():
-        requests.sort(key=lambda x: x[0])
-        requests = [x[1] for x in requests]
-
-        task = task_dict[task_name]
-        doc = docs[(task_name, doc_id)]
-
-        metrics = task.process_results(doc, requests)
-        for metric, value in metrics.items():
-            vals[(task_name, metric)].append(value)
-
-            if write_out:
-                write_out_info[task_name][doc_id][metric] = str(value)
-
-            # Re-use the evaluation for the decontaminated set by just ignoring the overlaps
-            if decontaminate and task_name in overlaps:
-                if doc_id not in overlaps[task_name]:
-                    vals[(task_name, metric + decontaminate_suffix)].append(value)
-
-    # aggregate results
-    for (task_name, metric), items in vals.items():
-        task = task_dict[task_name]
-        real_metric = metric  # key when looking up the metric with task.aggregation
-        if metric.endswith(decontaminate_suffix):
-            real_metric = metric.replace(
-                decontaminate_suffix, ""
-            )  # decontaminated still uses the same metric
-        results[task_name][metric] = task.aggregation()[real_metric](items)
-
-        # hotfix: bleu, chrf, ter seem to be really expensive to bootstrap
-        # so we run them less iterations. still looking for a cleaner way to do this
-
-        stderr = lm_eval.metrics.stderr_for_metric(
-            metric=task.aggregation()[real_metric],
-            bootstrap_iters=min(bootstrap_iters, 1000)
-            if metric in ["bleu", "chrf", "ter"]
-            else bootstrap_iters,
-        )
-
-        if stderr is not None:
-            results[task_name][metric + "_stderr"] = stderr(items)
-
-    if write_out:
-        import json
-        import pathlib
-
-        output_base_path = (
-            pathlib.Path(output_base_path)
-            if output_base_path is not None
-            else pathlib.Path(".")
-        )
-        try:
-            output_base_path.mkdir(parents=True, exist_ok=False)
-        except FileExistsError:
-            pass
-
-        for task_name, _ in task_dict_items:
-            with open(
-                output_base_path.joinpath(f"{task_name}_write_out_info.json"),
-                "w",
-                encoding="utf8",
-            ) as fp:
-                json.dump(write_out_info[task_name], fp, indent=4, ensure_ascii=False)
-
-    return {"results": dict(results), "versions": dict(versions)}
->>>>>>> 9d06c953
 
     ### Collect values of metrics on all datapoints ###
     # TODO: make metric configurable, add metric registry
